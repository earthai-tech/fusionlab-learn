--- conflicted
+++ resolved
@@ -152,35 +152,29 @@
     _dummy_kd = types.ModuleType(__name__ + ".kdiagram")
     sys.modules[__name__ + ".kdiagram"] = _dummy_kd
 
-<<<<<<< HEAD
 # In Make Module Public for Doc build
-from . import api 
-from . import compat 
-from . import core 
+from . import api # noqa
+from . import compat # noqa
+from . import core # noqa
 from . import metrics # noqa
 from . import nn  # noqa
 from . import utils # noqa
 from . import plot # noqa
 from . import params  # noqa
 from . import datasets # noqa
-=======
-
-# In Make Module Public for Doc build
-from . import metrics # noqa
-from . import nn  # noqa
-from . import utils # noqa
-from . import datasets # noqa
-from . import plot # noqa
-from . import params  # noqa
->>>>>>> 96c17fce
+
 
 __all__.extend ([
+    "api", 
+    "compat", 
+    "core", 
     "metrics",
     "nn",
     "utils",
     "datasets",
     "plot", 
-    "params"
+    "params", 
+
     ]
 )
 
