# -*- coding: utf-8 -*-
# License: BSD-3-Clause
# Author: L. Kouadio <etanoyau@gmail.com>

""" Tuner App """

from __future__ import annotations

import time
import json 
import numpy as np
import pandas as pd 

from pathlib import Path
from typing import Dict, Any, Optional, Callable, Tuple

from ...nn import KERAS_DEPS 
from ...nn.forecast_tuner import HydroTuner
from ...nn.pinn.models import PIHALNet, TransFlowSubsNet 
from ...registry import ManifestRegistry, _update_manifest
from ...utils.generic_utils import ensure_directory_exists
<<<<<<< HEAD
# from .components import TunerProgress, TuningProgress, 
=======
# from .components import TunerProgress, TuningProgress 
>>>>>>> 9612813a
from .config import SubsConfig
from .processing import DataProcessor, SequenceGenerator
from .utils import ( 
    TunerProgressCallback, 
    GuiTunerProgress, 
    StopCheckCallback, 
    safe_model_loader,
    TunerProgressCallback
)

Callback = KERAS_DEPS.Callback
Dataset  = KERAS_DEPS.Dataset
AUTOTUNE = KERAS_DEPS.AUTOTUNE
EarlyStopping = KERAS_DEPS.EarlyStopping 
Model =KERAS_DEPS.Model 

class TunerApp:
    def __init__(
        self,
        cfg: SubsConfig,
        search_space: Optional[Dict[str, Any]] = None,
        *,
        log_callback: Optional[Callable[[str], None]] = None,
        tuner_kwargs: Optional[Dict[str, Any]] = None,
        manifest_path: Optional[str | Path] = None,  
        progress_manager = None,   #  ← NEW
        edited_df: Optional[pd.DataFrame] = None,            #  ← NEW (optional)
<<<<<<< HEAD
        trial_info = None, 
=======
        # trial_info = None, 
>>>>>>> 9612813a
    ):
        self.cfg = cfg
        self.log = log_callback or print
        self.search_space = search_space or {}
        self._tuner_kwargs = tuner_kwargs or {}
        # self._trial_info = trial_info 
        
        self._pm         = progress_manager                  
        self._edited_df  = edited_df     
        
        # Nute keras tuner verbose and let the Progress 
        # bar handle it.
        self._tuner_verbose = 0 
                
        # ── Manifest bootstrap ──────────────────────────────────────────
        reg = ManifestRegistry(
            log_callback=self.log, manifest_kind='tuning')

        if manifest_path:
            # user passed an existing one ⇒ import into registry
            self._manifest_path = reg.import_manifest(manifest_path)
        elif cfg.registry_path:
            # config already created one via cfg.to_json()
            self._manifest_path = cfg.registry_path
        else:
            # nothing yet ⇒ create a brand-new run dir & manifest
            run_dir = reg.new_run_dir(city=cfg.city_name,
                                      model=cfg.model_name)
            self._manifest_path = (
                run_dir / reg._manifest_filename
            )
            # prime it with the current cfg
            cfg.to_json(manifest_kind='tuning')  # writes inside run_dir

        self._run_dir = self._manifest_path.parent                 # ← NEW

        # keep references for later
        self._processor: DataProcessor | None = None
        self._seq_gen: SequenceGenerator | None = None
        self._tuner: HydroTuner | None = None
        self._best_model = None
        self._best_hps   = None

    def _tick(self, msg: str):
        ts = time.strftime("%H:%M:%S")
        self.log(f"[{ts}] {msg}")

    def _run(
        self,
        *,
        stop_check: Optional[Callable[[], bool]] = None,
        callbacks: Optional[list[Callback]] = None,
    ):
        """End-to-end hyper-parameter search."""
        self.stop_check = stop_check or (lambda: False)

        self._prepare_progress_manager()
        processed_df = self._preprocess_data()
        train_ds, val_ds = self._generate_sequences(processed_df)
        self._build_fixed_params(train_ds, val_ds)
        
        self._pm.start_step("Tuning…")
        search_callbacks = self._build_callbacks(callbacks)
        self._run_tuner(train_ds, val_ds, search_callbacks)
        self._persist_results()
        # Finish the progress bar after tuning completes
        self._pm.finish_step("Tuning ✓")

        return self._best_model, self._best_hps, self._tuner

    def _prepare_progress_manager(self):
        self._pct = lambda p: self._pm.update(p, 100)
        self._pm.reset()
<<<<<<< HEAD
        self._pm.start_step("Pre‑processing...")
        self.cfg.progress_callback = self._pct
        
        self._processor = DataProcessor(
            self.cfg, self.log, raw_df= self._edited_df 
            )
        processed_df = self._processor.run(stop_check=stop_check)
        self._pm.finish_step("Pre‑processing ✓")
        
        #------------------------------------------------------
        
        self.stop_check = stop_check or (lambda: False)
        if stop_check and stop_check():
            raise InterruptedError("Aborted during pre-processing")

        # 2 ▸ Sequence generation 
        if self.stop_check(): 
            raise InterruptedError("Aborted during sequence generation")
            
        self._pm.start_step("Sequencing...")
        self.cfg.progress_callback = self._pct
        
=======
    
    def _preprocess_data(self) -> pd.DataFrame:
        if self.stop_check():
            raise InterruptedError("Tuning cancelled by user.")

        self._pm.start_step("Pre-processing…")
        self._processor = DataProcessor(
            self.cfg, self.log, raw_df=self._edited_df
        )
        df = self._processor.run(stop_check=self.stop_check)
        self._pm.finish_step("Pre-processing ✓")
        return df

    def _generate_sequences(self, processed_df) -> Tuple[Dataset, Dataset]:
        if self.stop_check():
            raise InterruptedError("Aborted during sequence generation.")

        self._pm.start_step("Sequencing…")
>>>>>>> 9612813a
        self._seq_gen = SequenceGenerator(self.cfg, self.log)
        train_ds, val_ds = self._seq_gen.run(
            processed_df,
            static_features_encoded=getattr(
                self._processor, "static_features_encoded", []
            ),
            stop_check=self.stop_check,
        )
        self._pm.finish_step("Sequencing ✓")
        return train_ds, val_ds

    def _build_fixed_params(self, train_ds, val_ds):
        inputs = self._seq_gen.inputs_train
        targets = self._seq_gen.targets_train
        self._fixed_params = {
            "static_input_dim": inputs.get(
                "static_features", np.zeros((0, 0))
            ).shape[-1],
            "dynamic_input_dim": inputs["dynamic_features"].shape[-1],
            "future_input_dim": inputs.get(
                "future_features", np.zeros((0, 0, 0))
            ).shape[-1],
            "output_subsidence_dim": targets["subsidence"].shape[-1],
            "output_gwl_dim": targets["gwl"].shape[-1],
            "forecast_horizon": targets["subsidence"].shape[1],
            "quantiles": self.cfg.quantiles,
            "pde_mode": self.cfg.pde_mode,
            "pinn_coefficient_C": self.cfg.pinn_coeff_c,
            "lambda_cons": self.cfg.lambda_cons,
            "lambda_gw": self.cfg.lambda_gw,
        }

        _update_manifest(
            self._run_dir,
            section="tuner",
            item={
                "search_space": self.search_space,
                "fixed_params": self._fixed_params,
                "tuner_kwargs": self._tuner_kwargs,
            },
            manifest_kind="tuning",
        )

        self._tuner = HydroTuner(
            model_name_or_cls=self.cfg.model_name,
            fixed_params=self._fixed_params,
            search_space=self.search_space,
            _logger=self._tick,
            **self._tuner_kwargs,
        )

        self._train_tf = train_ds.prefetch(AUTOTUNE)
        self._val_tf = val_ds.prefetch(AUTOTUNE)

<<<<<<< HEAD
        # 6 ▸ Run search --------------------------------
        if self.stop_check(): 
            raise InterruptedError("Model params setting cancelled.")
            
        search_callbacks = callbacks or []
        # a) Instantiate the StopCheckCallback with our stop_check function
        stop_callback = StopCheckCallback(
            stop_check_fn=self.stop_check,
            log_callback=self.log
        )
        search_callbacks.append(stop_callback)
        
     
        # 3. Add a default EarlyStopping callback if not provided.
        if not any(isinstance(cb, EarlyStopping) for cb in search_callbacks):
            monitor_name = (
                self._tuner.objective
                if isinstance(self._tuner.objective, str)
                else getattr(self._tuner.objective, "name", str(self._tuner.objective))
            )
            
            early_stop = EarlyStopping(
                monitor=str(monitor_name), 
                patience=patience,
                restore_best_weights=True,
                verbose=self.cfg.verbose, 
            )
            search_callbacks.append(early_stop)
        
        self._tick("TunerApp ▸ hyper-parameter search …")

        epochs     = self.cfg.epochs
        max_trials = self._tuner_kwargs.get("max_trials", 10)
        
        if self._pm: # Only add if a progress manager was provided
            tuner_progress_cb = TunerProgressCallback(
                progress_manager=self._pm,
                max_trials=max_trials,
                epochs_per_trial=epochs
            )
            search_callbacks.append(tuner_progress_cb)
 
        self.log("Handing off to Keras Tuner search...")
        if self._pm:
            self._pm.start_step("Tuning")
=======
    def _build_callbacks(
            self, extra: Optional[list[Callback]]) -> list[Callback]:
    
        patience = self._tuner_kwargs.pop("patience", 8)
        self._num_cpus = self._tuner_kwargs.pop ('num_cpus', 1)
        
        self._tuner = HydroTuner(
            model_name_or_cls=self.cfg.model_name,
            fixed_params=self._fixed_params,
            search_space=self.search_space,
            _logger=self._tick,
            **self._tuner_kwargs,
        )
        
        cb = list(extra or [])

        stop_cb = StopCheckCallback(
            stop_check_fn=self.stop_check, log_callback=self.log
        )
        cb.append(stop_cb)

        if not any(isinstance(x, EarlyStopping) for x in cb):
            patience = self._tuner_kwargs.pop("patience", 8)
            objective = (
                self._tuner.objective
                if isinstance(self._tuner.objective, str)
                else getattr(self._tuner.objective, "name", str(self._tuner.objective))
            )
            cb.append(
                EarlyStopping(
                    monitor=objective,
                    patience=patience,
                    restore_best_weights=True,
                    # verbose=self.cfg.verbose,
                )
            )

        max_trials = self._tuner_kwargs.get("max_trials", 10)
        
        # Custom callback for progress tracking during the tuning phase
        def _pct_tuning(percent: int) -> None:
            # Regular progress bar update
            self._pm.update(percent, 100)
            
            # Derive trial and epoch indices from the percentage
            trial = int(percent // (100 / self.total_trials)) + 1
            epoch = int((percent % (100 // self.total_trials)) / (
                100 // (self.total_trials * self.cfg.epochs))) + 1
            
            # Set the context for trial and epoch in the progress manager
            self._pm.set_trial_context(trial=trial, total=self.total_trials)
            self._pm.set_epoch_context(epoch=epoch, total=self.cfg.epochs)
    
        # Assign the custom progress callback to the `tuner`'s search process
        self.cfg.progress_callback = _pct_tuning
>>>>>>> 9612813a
        
        # If a progress callback is provided, link it to the update function for tuning
        if callable(getattr(self.cfg, "progress_callback", None)):
            # Create and configure the GuiTunerProgress callback
            tuner_progress_callback = GuiTunerProgress(
                total_trials=max_trials,
                total_epochs=self.cfg.epochs,
                update_fn=self.cfg.progress_callback,  # Connect progress callback
                epoch_level=True,  # Set this to False if you want per-trial updates
            )
            
            cb.append(tuner_progress_callback)
        else: 
            self._tuner_verbose = self.cfg.verbose 
            
        # cb.append(
        #     TunerProgressCallback(
        #         progress_manager=self._pm,
        #         total_trials=max_trials,
        #         total_epochs=self.cfg.epochs,
        #         log=self.log,  # Custom log callback
        #         trial_batch_level=True, 
        #     )
        # )
        return cb
    
    def _run_tuner(self, train_ds, val_ds, callbacks):
        """Runs the hyperparameter tuning process with live 
        *Trial x/N* and *Epoch x/N* prefixes."""
        if self.stop_check():
            raise InterruptedError("Model-parameter setting cancelled.")
   
        # Run the tuner with the customized callback
        self._best_model, self._best_hps, self._tuner = self._tuner.search(
            train_data=self._train_tf,
            validation_data=self._val_tf,
            epochs=self.cfg.epochs,
            callbacks=callbacks,
            verbose = self.cfg.verbose, 
            tuner_verbose=self._tuner_verbose,
        )
<<<<<<< HEAD
        # 4. After the search, check if it was stopped by our callback.
        #    If so, raise an error to halt the rest of the script.
        if stop_callback.was_stopped:
            raise InterruptedError("Tuning process was stopped by the user.")

        if self._pm:
            self._pm.finish_step("Tuning Complete ✓")
            
        # 7 ▸ Persist results ------------------------------------------------
        # self._best_hps   = self._tuner.get_best_hyperparameters(1)[0]
        # self._best_model = self._tuner.get_best_models(1)[0]

=======
    
   
    def _persist_results(self):
>>>>>>> 9612813a
        out_dir = self._run_dir / "tuner_results"
        ensure_directory_exists(out_dir)

        (out_dir / "best_hyperparameters.json").write_text(
            json.dumps(self._best_hps.values, indent=2)
        )

        fmt = (self.cfg.save_format or "keras").lower()
        if fmt == "tf":
            best_path = out_dir / f"{self.cfg.model_name}_best"
            self._best_model.save(best_path, save_format="tf")
        elif fmt == "weights":
            best_path = out_dir / f"{self.cfg.model_name}.best.weights.h5"
            self._best_model.save_weights(best_path)
        else:
            best_path = out_dir / f"{self.cfg.model_name}_best.keras"
            self._best_model.save(best_path)

        _update_manifest(
            run_dir=self._run_dir,
            section="tuner_results",
            item={
                "best_hyperparameters": self._best_hps.values,
                "best_model": best_path.name,
                "save_format": fmt,
            },
            manifest_kind="tuning",
        )
        self._tick(f"Search complete → {best_path}")
    

    def run(
        self,
        *,
        stop_check: Optional[Callable[[], bool]] = None,
        callbacks: Optional[list[Callback]] = None,
    ):
        """End-to-end hyper-parameter search."""
        self.stop_check = stop_check or (lambda: False)

        self._prepare_progress_manager()
        processed_df = self._preprocess_data()
        train_ds, val_ds = self._generate_sequences(processed_df)
        self._build_fixed_params(train_ds, val_ds)
        search_callbacks = self._build_callbacks(callbacks)
        self._run_tuner(train_ds, val_ds, search_callbacks)
        self._persist_results()

        return self._best_model, self._best_hps, self._tuner

    def _prepare_progress_manager(self):
        self._pct = lambda p: self._pm.update(p, 100)
        self._pm.reset()
        self.cfg.progress_callback = self._pct

    def _preprocess_data(self) -> pd.DataFrame:
        if self.stop_check():
            raise InterruptedError("Tuning cancelled by user.")

        self._pm.start_step("Pre-processing…")
        self._processor = DataProcessor(
            self.cfg, self.log, raw_df=self._edited_df
        )
        df = self._processor.run(stop_check=self.stop_check)
        self._pm.finish_step("Pre-processing ✓")
        return df

    def _generate_sequences(self, processed_df) -> Tuple[Dataset, Dataset]:
        if self.stop_check():
            raise InterruptedError("Aborted during sequence generation.")

        self._pm.start_step("Sequencing…")
        self._seq_gen = SequenceGenerator(self.cfg, self.log)
        train_ds, val_ds = self._seq_gen.run(
            processed_df,
            static_features_encoded=getattr(
                self._processor, "static_features_encoded", []
            ),
            stop_check=self.stop_check,
        )
        self._pm.finish_step("Sequencing ✓")
        return train_ds, val_ds

    def _build_fixed_params(self, train_ds, val_ds):
        inputs = self._seq_gen.inputs_train
        targets = self._seq_gen.targets_train
        self._fixed_params = {
            "static_input_dim": inputs.get(
                "static_features", np.zeros((0, 0))
            ).shape[-1],
            "dynamic_input_dim": inputs["dynamic_features"].shape[-1],
            "future_input_dim": inputs.get(
                "future_features", np.zeros((0, 0, 0))
            ).shape[-1],
            "output_subsidence_dim": targets["subsidence"].shape[-1],
            "output_gwl_dim": targets["gwl"].shape[-1],
            "forecast_horizon": targets["subsidence"].shape[1],
            "quantiles": self.cfg.quantiles,
            "pde_mode": self.cfg.pde_mode,
            "pinn_coefficient_C": self.cfg.pinn_coeff_c,
            "lambda_cons": self.cfg.lambda_cons,
            "lambda_gw": self.cfg.lambda_gw,
        }

        _update_manifest(
            self._run_dir,
            section="tuner",
            item={
                "search_space": self.search_space,
                "fixed_params": self._fixed_params,
                "tuner_kwargs": self._tuner_kwargs,
            },
            manifest_kind="tuning",
        )

        self._train_tf = train_ds.prefetch(AUTOTUNE)
        self._val_tf = val_ds.prefetch(AUTOTUNE)

    def _build_callbacks(
            self, extra: Optional[list[Callback]]) -> list[Callback]:
        
        patience = self._tuner_kwargs.pop("patience", 8)
        self._num_cpus = self._tuner_kwargs.pop ('num_cpus', 1)
        
        self._tuner = HydroTuner(
            model_name_or_cls=self.cfg.model_name,
            fixed_params=self._fixed_params,
            search_space=self.search_space,
            _logger=self._tick,
            **self._tuner_kwargs,
        )
        
        cb = list(extra or [])

        stop_cb = StopCheckCallback(
            stop_check_fn=self.stop_check, log_callback=self.log
        )
        cb.append(stop_cb)
        
        if not any(isinstance(x, EarlyStopping) for x in cb):
            objective = (
                self._tuner.objective
                if isinstance(self._tuner.objective, str)
                else getattr(self._tuner.objective, "name", str(self._tuner.objective))
            )
            cb.append(
                EarlyStopping(
                    monitor=objective,
                    patience=patience,
                    restore_best_weights=True,
                    verbose=self.cfg.verbose,
                )
            )

        max_trials = self._tuner_kwargs.get("max_trials", 10)
        cb.append(
            TunerProgressCallback(
                progress_manager=self._pm,
                max_trials=max_trials,
                epochs_per_trial=self.cfg.epochs,
            )
        )
        return cb

    def _run_tuner(self, train_ds, val_ds, callbacks):
        if self.stop_check():
            raise InterruptedError("Model-parameter setting cancelled.")

        self._pm.start_step("Tuning…")
        self._best_model, self._best_hps, self._tuner = self._tuner.search(
            train_data=self._train_tf,
            validation_data=self._val_tf,
            epochs=self.cfg.epochs,
            callbacks=callbacks,
            verbose=0,
        )
        self._pm.finish_step("Tuning ✓")

    def _persist_results(self):
        out_dir = self._run_dir / "tuner_results"
        ensure_directory_exists(out_dir)

        (out_dir / "best_hyperparameters.json").write_text(
            json.dumps(self._best_hps.values, indent=2)
        )

        fmt = (self.cfg.save_format or "keras").lower()
        if fmt == "tf":
            best_path = out_dir / f"{self.cfg.model_name}_best"
            self._best_model.save(best_path, save_format="tf")
        elif fmt == "weights":
            best_path = out_dir / f"{self.cfg.model_name}.best.weights.h5"
            self._best_model.save_weights(best_path)
        else:
            best_path = out_dir / f"{self.cfg.model_name}_best.keras"
            self._best_model.save(best_path)

        _update_manifest(
            run_dir=self._run_dir,
            section="tuner_results",
            item={
                "best_hyperparameters": self._best_hps.values,
                "best_model": best_path.name,
                "save_format": fmt,
            },
            manifest_kind="tuning",
        )
        self._tick(f"Search complete → {best_path}")
    
    @staticmethod
    def build_model_from_manifest(
        manifest_path: str | Path,
        *,
        custom_objects: Optional[dict] = None,
        log: Callable[[str], None] = print,
    ):
        """
        Convenience loader for **inference**.

        Given a *tuner_run_manifest.json* (or its directory), rebuilds the
        tuned model and loads its weights / full file – so callers don’t
        need to duplicate the model-reconstruction logic.
        """
        manifest_path = Path(manifest_path)
        if manifest_path.is_dir():
            manifest_path = manifest_path / "tuner_run_manifest.json"

        data = json.loads(manifest_path.read_text("utf-8"))
        cfg_sec   = data.get("tuner", {})          # fixed + user cfg
        result_sec= data.get("tuner_results", {})

        fixed_params   = cfg_sec.get("fixed_params", {})
        best_hps_vals  = result_sec.get("best_hyperparameters", {})
        save_fmt       = result_sec.get("save_format", "keras")
        best_model_rel = result_sec.get("best_model")
        input_shapes   = result_sec.get("input_shapes")

        run_dir  = manifest_path.parent
        model_fp = run_dir / "tuner_results" / best_model_rel

        # 1. merge fixed params + best HPs
        merged = fixed_params.copy()
        merged.update(best_hps_vals)

        # 2. decide model class
        model_cls = TransFlowSubsNet if merged.get("pde_mode", "both") == "both" \
                    else PIHALNet

        # 3. reconstruction helper
        def _build() -> Model:
            return model_cls(**merged)

        # 4. load with universal helper
        model = safe_model_loader(
            model_fp,
            build_fn=_build if save_fmt == "weights" else None,
            custom_objects=custom_objects,
            log=log,
            model_cfg={"config": _build().get_config(),
                       "input_shapes": input_shapes} if save_fmt == "weights" else {},
        )
        return model

    # properties -------------------------------------------------------------
    @property
    def tuner(self):      return self._tuner
    @property
    def best_model(self): return self._best_model
    @property
    def best_hps(self):   return self._best_hps
    
    
    # def _run(
    #     self,
    #     *,
    #     stop_check: Optional[Callable[[], bool]] = None,
    #     callbacks: Optional[list[Callback]] = None,
    # ):
    #     self.stop_check = stop_check or (lambda: False)
    #     # 1 ▸ Data processing 
    #     if self.stop_check(): 
    #         raise InterruptedError("Tuning cancelled by user.")
            
    #     #---------------------------------------
    #     self._pct = lambda p: self._pm.update(p, 100)
    #     self._pm.reset()
    #     self._pm.start_step("Pre‑processing")
    #     self.cfg.progress_callback = self._pct
        
    #     self._processor = DataProcessor(
    #         self.cfg, self.log, raw_df= self._edited_df 
    #         )
    #     processed_df = self._processor.run(stop_check=stop_check)
    #     self._pm.finish_step("Pre‑processing ✓")
        
    #     #------------------------------------------------------
        
    #     self.stop_check = stop_check or (lambda: False)
    #     if stop_check and stop_check():
    #         raise InterruptedError("Aborted during preprocessing")

    #     # 2 ▸ Sequence generation 
    #     if self.stop_check(): 
    #         raise InterruptedError("Aborted during sequence generation")
            
    #     self._pm.start_step("Sequencing")
    #     self.cfg.progress_callback = self._pct
        
    #     self._seq_gen = SequenceGenerator(self.cfg, self.log)
    #     train_ds, val_ds = self._seq_gen.run(
    #         processed_df,
    #         static_features_encoded=getattr(
    #             self._processor, "static_features_encoded", []
    #         ),
    #         stop_check=stop_check,
    #     )
    #     self._pm.finish_step("Sequencing ✓")
    #     # -------------------------------------------------------------------
    #     if self.stop_check(): 
    #         raise InterruptedError("Tuning params configuration aborted.")

    #     # 3 ▸ Build fixed-param dict for HydroTuner --------------------------
    #     inputs  = self._seq_gen.inputs_train
    #     targets = self._seq_gen.targets_train

    #     fixed_params = {
    #         "static_input_dim": inputs.get(
    #             "static_features", np.zeros((0, 0))).shape[-1],
    #         "dynamic_input_dim": inputs["dynamic_features"].shape[-1],
    #         "future_input_dim": inputs.get(
    #             "future_features", np.zeros((0, 0, 0))).shape[-1],
            
    #         "output_subsidence_dim": targets["subsidence"].shape[-1],
    #         "output_gwl_dim": targets["gwl"].shape[-1],
    #         "forecast_horizon": targets["subsidence"].shape[1],
    #         "quantiles": self.cfg.quantiles,
    #         # cfg-driven physics flags
    #         "pde_mode": self.cfg.pde_mode,
    #         "pinn_coefficient_C": self.cfg.pinn_coeff_c,
    #         "lambda_cons": self.cfg.lambda_cons,
    #         "lambda_gw":  self.cfg.lambda_gw,
    #     }

    #     # initial manifest update – store search config --
    #     _update_manifest(
    #         self._run_dir,
    #         section="tuner",
    #         item={
    #             "search_space": self.search_space,
    #             "fixed_params": fixed_params,
    #             "tuner_kwargs": self._tuner_kwargs,
    #         },
    #         manifest_kind='tuning', 
    #     )
    #     patience = self._tuner_kwargs.pop("patience", 8)
    #     self._num_cpus = self._tuner_kwargs.pop ('num_cpus', 1)
    #     # 4 ▸ Instantiate HydroTuner ---------------------
    #     self._tuner = HydroTuner(
    #         model_name_or_cls=self.cfg.model_name,
    #         fixed_params=fixed_params,
    #         search_space=self.search_space,
    #         _logger = self._tick, 
    #         **self._tuner_kwargs,
    #     )

    #     # 5 ▸ Datasets for tuner.search() ----------------
    #     train_tf = train_ds.prefetch(AUTOTUNE)
    #     val_tf   = val_ds.prefetch(AUTOTUNE)

    #     # 6 ▸ Run search --------------------------------
    #     if self.stop_check(): 
    #         raise InterruptedError("Model params setting cancelled.")
            
    #     search_callbacks = callbacks or []
    #     # 1. Add the custom StopCheckCallback to the list.
    #     #    This will be checked by Keras after every epoch of every trial.
    #     stop_callback = StopCheckCallback(
    #         stop_check_fn=self.stop_check,
    #         log_callback=self.log
    #     )
    #     search_callbacks.append(stop_callback)
        
    #     monitor_name = (
    #         self._tuner.objective
    #         if isinstance(self._tuner.objective, str)
    #         else getattr(self._tuner.objective, "name", str(self._tuner.objective))
    #     )
                
    #     early_stop = EarlyStopping(
    #         monitor=str(monitor_name), 
    #         patience=patience,
    #         restore_best_weights=True,
    #         verbose=self.cfg.verbose, 
    #     )
    #     search_callbacks.append(early_stop)
        
    #     self._tick("TunerApp ▸ hyper-parameter search …")
    #     # inside TunerApp.run()
    #     epochs     = self.cfg.epochs
    #     max_trials = self._tuner_kwargs.get("max_trials", 10)
        
    #     # XXX 
    #     tuner_prog = TuningProgress(
    #         pm=self._pm, 
    #         max_trials = max_trials,
    #         epochs=epochs
    #     )
    #     search_callbacks.append(tuner_prog)

    #     # tuner_prog = TunerProgress(
    #     #     pm         = self._pm,   # pass the SAME instance
    #     #     max_trials = max_trials,
    #     #     epochs     = epochs,
    #     # )
    #     search_callbacks.append(tuner_prog)
    #     self.cfg.progress_callback = self._pm.update
        
    #     self._best_model, self._best_hps,  self._tuner = self._tuner.search(
    #         train_data=train_tf,
    #         validation_data=val_tf,
    #         epochs=self.cfg.epochs,
    #         callbacks=search_callbacks, # [early_stop, gui_cb, *(callbacks or [])],
    #         verbose=0, #self.cfg.fit_verbose,
    #     )
    #     # 4. After the search, check if it was stopped by our callback.
    #     #    If so, raise an error to halt the rest of the script.
    #     if stop_callback.was_stopped:
    #         raise InterruptedError("Tuning process was stopped by the user.")

    #     # 7 ▸ Persist results ------------------------------------------------
    #     # self._best_hps   = self._tuner.get_best_hyperparameters(1)[0]
    #     # self._best_model = self._tuner.get_best_models(1)[0]

    #     out_dir = self._run_dir / "tuner_results"
    #     ensure_directory_exists(out_dir)

    #     hps_path = out_dir / "best_hyperparameters.json"
    #     hps_path.write_text(json.dumps(self._best_hps.values, indent=2))

    #     # ── save best artefacts using user-selected `cfg.save_format` ─
    #     save_fmt = (self.cfg.save_format or "keras").lower()
    #     out_dir  = self._run_dir / "tuner_results"
    #     ensure_directory_exists(out_dir)

    #     if save_fmt == "tf":
    #         model_path = out_dir / f"{self.cfg.model_name}_best"
    #         self._best_model.save(model_path, save_format="tf")
    #     elif save_fmt == "weights":
    #         model_path = out_dir / f"{self.cfg.model_name}.best.weights.h5"
    #         self._best_model.save_weights(model_path)
    #     else:                                              # default “keras”
    #         model_path = out_dir / f"{self.cfg.model_name}_best.keras"
    #         self._best_model.save(model_path)

    #     # when weights-only, preserve input-shape dictionary for reload
    #     if save_fmt == "weights":
    #         input_shapes = {
    #             "coords":            list(self._seq_gen.inputs_train["coords"].shape),
    #             "static_features":   list(self._seq_gen.inputs_train
    #                                       .get("static_features",
    #                                            np.zeros((0, 0))).shape),
    #             "dynamic_features":  list(self._seq_gen.inputs_train
    #                                       ["dynamic_features"].shape),
    #             "future_features":   list(self._seq_gen.inputs_train
    #                                       .get("future_features",
    #                                            np.zeros((0, 0, 0))).shape),
    #         }
    #     else:
    #         input_shapes = None
        
    #     # update manifest with results & artefacts ----------
    #     _update_manifest(
    #         run_dir=self._run_dir,
    #         section="tuner_results",
    #         item={
    #             "best_hyperparameters": self._best_hps.values,
    #             "best_model": model_path.name,
    #             "save_format": save_fmt,
    #             "input_shapes": input_shapes,
    #         },
    #         manifest_kind="tuning",
    #     )

    #     self._tick(f"Search complete → {model_path}")
    #     return self._best_model, self._best_hps, self._tuner
    <|MERGE_RESOLUTION|>--- conflicted
+++ resolved
@@ -19,11 +19,6 @@
 from ...nn.pinn.models import PIHALNet, TransFlowSubsNet 
 from ...registry import ManifestRegistry, _update_manifest
 from ...utils.generic_utils import ensure_directory_exists
-<<<<<<< HEAD
-# from .components import TunerProgress, TuningProgress, 
-=======
-# from .components import TunerProgress, TuningProgress 
->>>>>>> 9612813a
 from .config import SubsConfig
 from .processing import DataProcessor, SequenceGenerator
 from .utils import ( 
@@ -51,11 +46,6 @@
         manifest_path: Optional[str | Path] = None,  
         progress_manager = None,   #  ← NEW
         edited_df: Optional[pd.DataFrame] = None,            #  ← NEW (optional)
-<<<<<<< HEAD
-        trial_info = None, 
-=======
-        # trial_info = None, 
->>>>>>> 9612813a
     ):
         self.cfg = cfg
         self.log = log_callback or print
@@ -129,31 +119,6 @@
     def _prepare_progress_manager(self):
         self._pct = lambda p: self._pm.update(p, 100)
         self._pm.reset()
-<<<<<<< HEAD
-        self._pm.start_step("Pre‑processing...")
-        self.cfg.progress_callback = self._pct
-        
-        self._processor = DataProcessor(
-            self.cfg, self.log, raw_df= self._edited_df 
-            )
-        processed_df = self._processor.run(stop_check=stop_check)
-        self._pm.finish_step("Pre‑processing ✓")
-        
-        #------------------------------------------------------
-        
-        self.stop_check = stop_check or (lambda: False)
-        if stop_check and stop_check():
-            raise InterruptedError("Aborted during pre-processing")
-
-        # 2 ▸ Sequence generation 
-        if self.stop_check(): 
-            raise InterruptedError("Aborted during sequence generation")
-            
-        self._pm.start_step("Sequencing...")
-        self.cfg.progress_callback = self._pct
-        
-=======
-    
     def _preprocess_data(self) -> pd.DataFrame:
         if self.stop_check():
             raise InterruptedError("Tuning cancelled by user.")
@@ -171,7 +136,7 @@
             raise InterruptedError("Aborted during sequence generation.")
 
         self._pm.start_step("Sequencing…")
->>>>>>> 9612813a
+
         self._seq_gen = SequenceGenerator(self.cfg, self.log)
         train_ds, val_ds = self._seq_gen.run(
             processed_df,
@@ -226,53 +191,6 @@
         self._train_tf = train_ds.prefetch(AUTOTUNE)
         self._val_tf = val_ds.prefetch(AUTOTUNE)
 
-<<<<<<< HEAD
-        # 6 ▸ Run search --------------------------------
-        if self.stop_check(): 
-            raise InterruptedError("Model params setting cancelled.")
-            
-        search_callbacks = callbacks or []
-        # a) Instantiate the StopCheckCallback with our stop_check function
-        stop_callback = StopCheckCallback(
-            stop_check_fn=self.stop_check,
-            log_callback=self.log
-        )
-        search_callbacks.append(stop_callback)
-        
-     
-        # 3. Add a default EarlyStopping callback if not provided.
-        if not any(isinstance(cb, EarlyStopping) for cb in search_callbacks):
-            monitor_name = (
-                self._tuner.objective
-                if isinstance(self._tuner.objective, str)
-                else getattr(self._tuner.objective, "name", str(self._tuner.objective))
-            )
-            
-            early_stop = EarlyStopping(
-                monitor=str(monitor_name), 
-                patience=patience,
-                restore_best_weights=True,
-                verbose=self.cfg.verbose, 
-            )
-            search_callbacks.append(early_stop)
-        
-        self._tick("TunerApp ▸ hyper-parameter search …")
-
-        epochs     = self.cfg.epochs
-        max_trials = self._tuner_kwargs.get("max_trials", 10)
-        
-        if self._pm: # Only add if a progress manager was provided
-            tuner_progress_cb = TunerProgressCallback(
-                progress_manager=self._pm,
-                max_trials=max_trials,
-                epochs_per_trial=epochs
-            )
-            search_callbacks.append(tuner_progress_cb)
- 
-        self.log("Handing off to Keras Tuner search...")
-        if self._pm:
-            self._pm.start_step("Tuning")
-=======
     def _build_callbacks(
             self, extra: Optional[list[Callback]]) -> list[Callback]:
     
@@ -328,7 +246,6 @@
     
         # Assign the custom progress callback to the `tuner`'s search process
         self.cfg.progress_callback = _pct_tuning
->>>>>>> 9612813a
         
         # If a progress callback is provided, link it to the update function for tuning
         if callable(getattr(self.cfg, "progress_callback", None)):
@@ -370,202 +287,7 @@
             verbose = self.cfg.verbose, 
             tuner_verbose=self._tuner_verbose,
         )
-<<<<<<< HEAD
-        # 4. After the search, check if it was stopped by our callback.
-        #    If so, raise an error to halt the rest of the script.
-        if stop_callback.was_stopped:
-            raise InterruptedError("Tuning process was stopped by the user.")
-
-        if self._pm:
-            self._pm.finish_step("Tuning Complete ✓")
-            
-        # 7 ▸ Persist results ------------------------------------------------
-        # self._best_hps   = self._tuner.get_best_hyperparameters(1)[0]
-        # self._best_model = self._tuner.get_best_models(1)[0]
-
-=======
-    
-   
-    def _persist_results(self):
->>>>>>> 9612813a
-        out_dir = self._run_dir / "tuner_results"
-        ensure_directory_exists(out_dir)
-
-        (out_dir / "best_hyperparameters.json").write_text(
-            json.dumps(self._best_hps.values, indent=2)
-        )
-
-        fmt = (self.cfg.save_format or "keras").lower()
-        if fmt == "tf":
-            best_path = out_dir / f"{self.cfg.model_name}_best"
-            self._best_model.save(best_path, save_format="tf")
-        elif fmt == "weights":
-            best_path = out_dir / f"{self.cfg.model_name}.best.weights.h5"
-            self._best_model.save_weights(best_path)
-        else:
-            best_path = out_dir / f"{self.cfg.model_name}_best.keras"
-            self._best_model.save(best_path)
-
-        _update_manifest(
-            run_dir=self._run_dir,
-            section="tuner_results",
-            item={
-                "best_hyperparameters": self._best_hps.values,
-                "best_model": best_path.name,
-                "save_format": fmt,
-            },
-            manifest_kind="tuning",
-        )
-        self._tick(f"Search complete → {best_path}")
-    
-
-    def run(
-        self,
-        *,
-        stop_check: Optional[Callable[[], bool]] = None,
-        callbacks: Optional[list[Callback]] = None,
-    ):
-        """End-to-end hyper-parameter search."""
-        self.stop_check = stop_check or (lambda: False)
-
-        self._prepare_progress_manager()
-        processed_df = self._preprocess_data()
-        train_ds, val_ds = self._generate_sequences(processed_df)
-        self._build_fixed_params(train_ds, val_ds)
-        search_callbacks = self._build_callbacks(callbacks)
-        self._run_tuner(train_ds, val_ds, search_callbacks)
-        self._persist_results()
-
-        return self._best_model, self._best_hps, self._tuner
-
-    def _prepare_progress_manager(self):
-        self._pct = lambda p: self._pm.update(p, 100)
-        self._pm.reset()
-        self.cfg.progress_callback = self._pct
-
-    def _preprocess_data(self) -> pd.DataFrame:
-        if self.stop_check():
-            raise InterruptedError("Tuning cancelled by user.")
-
-        self._pm.start_step("Pre-processing…")
-        self._processor = DataProcessor(
-            self.cfg, self.log, raw_df=self._edited_df
-        )
-        df = self._processor.run(stop_check=self.stop_check)
-        self._pm.finish_step("Pre-processing ✓")
-        return df
-
-    def _generate_sequences(self, processed_df) -> Tuple[Dataset, Dataset]:
-        if self.stop_check():
-            raise InterruptedError("Aborted during sequence generation.")
-
-        self._pm.start_step("Sequencing…")
-        self._seq_gen = SequenceGenerator(self.cfg, self.log)
-        train_ds, val_ds = self._seq_gen.run(
-            processed_df,
-            static_features_encoded=getattr(
-                self._processor, "static_features_encoded", []
-            ),
-            stop_check=self.stop_check,
-        )
-        self._pm.finish_step("Sequencing ✓")
-        return train_ds, val_ds
-
-    def _build_fixed_params(self, train_ds, val_ds):
-        inputs = self._seq_gen.inputs_train
-        targets = self._seq_gen.targets_train
-        self._fixed_params = {
-            "static_input_dim": inputs.get(
-                "static_features", np.zeros((0, 0))
-            ).shape[-1],
-            "dynamic_input_dim": inputs["dynamic_features"].shape[-1],
-            "future_input_dim": inputs.get(
-                "future_features", np.zeros((0, 0, 0))
-            ).shape[-1],
-            "output_subsidence_dim": targets["subsidence"].shape[-1],
-            "output_gwl_dim": targets["gwl"].shape[-1],
-            "forecast_horizon": targets["subsidence"].shape[1],
-            "quantiles": self.cfg.quantiles,
-            "pde_mode": self.cfg.pde_mode,
-            "pinn_coefficient_C": self.cfg.pinn_coeff_c,
-            "lambda_cons": self.cfg.lambda_cons,
-            "lambda_gw": self.cfg.lambda_gw,
-        }
-
-        _update_manifest(
-            self._run_dir,
-            section="tuner",
-            item={
-                "search_space": self.search_space,
-                "fixed_params": self._fixed_params,
-                "tuner_kwargs": self._tuner_kwargs,
-            },
-            manifest_kind="tuning",
-        )
-
-        self._train_tf = train_ds.prefetch(AUTOTUNE)
-        self._val_tf = val_ds.prefetch(AUTOTUNE)
-
-    def _build_callbacks(
-            self, extra: Optional[list[Callback]]) -> list[Callback]:
-        
-        patience = self._tuner_kwargs.pop("patience", 8)
-        self._num_cpus = self._tuner_kwargs.pop ('num_cpus', 1)
-        
-        self._tuner = HydroTuner(
-            model_name_or_cls=self.cfg.model_name,
-            fixed_params=self._fixed_params,
-            search_space=self.search_space,
-            _logger=self._tick,
-            **self._tuner_kwargs,
-        )
-        
-        cb = list(extra or [])
-
-        stop_cb = StopCheckCallback(
-            stop_check_fn=self.stop_check, log_callback=self.log
-        )
-        cb.append(stop_cb)
-        
-        if not any(isinstance(x, EarlyStopping) for x in cb):
-            objective = (
-                self._tuner.objective
-                if isinstance(self._tuner.objective, str)
-                else getattr(self._tuner.objective, "name", str(self._tuner.objective))
-            )
-            cb.append(
-                EarlyStopping(
-                    monitor=objective,
-                    patience=patience,
-                    restore_best_weights=True,
-                    verbose=self.cfg.verbose,
-                )
-            )
-
-        max_trials = self._tuner_kwargs.get("max_trials", 10)
-        cb.append(
-            TunerProgressCallback(
-                progress_manager=self._pm,
-                max_trials=max_trials,
-                epochs_per_trial=self.cfg.epochs,
-            )
-        )
-        return cb
-
-    def _run_tuner(self, train_ds, val_ds, callbacks):
-        if self.stop_check():
-            raise InterruptedError("Model-parameter setting cancelled.")
-
-        self._pm.start_step("Tuning…")
-        self._best_model, self._best_hps, self._tuner = self._tuner.search(
-            train_data=self._train_tf,
-            validation_data=self._val_tf,
-            epochs=self.cfg.epochs,
-            callbacks=callbacks,
-            verbose=0,
-        )
-        self._pm.finish_step("Tuning ✓")
-
+    
     def _persist_results(self):
         out_dir = self._run_dir / "tuner_results"
         ensure_directory_exists(out_dir)
