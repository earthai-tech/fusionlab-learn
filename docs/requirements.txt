# -----------------------------------------------------------------
# Requirements for building fusionlab documentation & development
# -----------------------------------------------------------------

# Neural Network Backend
# ----------------------
# FusionLab currently relies heavily on TensorFlow/Keras.
tensorflow==2.15 #>=2.8,<2.16 # Specify a compatible range

# Core Dependencies (for running fusionlab code)
# ---------------------------------------------
numpy>=1.20, <2 # Used throughout for numerical operations
pandas>=1.3 # Used for data manipulation and structures
scipy>=1.7 # Used in some ts_utils (e.g., stats)
scikit-learn>=1.0 # Used for preprocessing (scalers), metrics, model_selection
statsmodels>=0.13 # Used for ts_utils analysis (ACF/PACF, Decomp, Tests)
matplotlib>=3.5 # Used for visualization utilities and examples
joblib>=1.1 # Used for saving/loading scalers, models

<<<<<<< HEAD
# Neural Network Backend
# ----------------------
# FusionLab currently relies heavily on TensorFlow/Keras.
tensorflow==2.15 # Specify a compatible range

=======
>>>>>>> d8adf53d
# Documentation Tools (Sphinx & Extensions)
# -----------------------------------------
sphinx>=4.0,<8.0 # Core documentation generator
furo # The chosen HTML theme

sphinx-copybutton # Adds copy buttons to code blocks
myst-parser 
sphinx-gallery # To automatically generate example galleries (optional)
sphinx-issues # To link to GitHub issues (optional)
sphinx-prompt # For nicely formatted shell examples (optional)
sphinx-design # For advanced layouts, grids, cards etc.
# sphinxcontrib-bibtex

# Optional/Development Tools
# --------------------------
keras-tuner # Required for hyperparameter tuning utilities (forecast_tuner)
pytest # For running automated tests
flake8 # For code linting/style checks<|MERGE_RESOLUTION|>--- conflicted
+++ resolved
@@ -17,14 +17,6 @@
 matplotlib>=3.5 # Used for visualization utilities and examples
 joblib>=1.1 # Used for saving/loading scalers, models
 
-<<<<<<< HEAD
-# Neural Network Backend
-# ----------------------
-# FusionLab currently relies heavily on TensorFlow/Keras.
-tensorflow==2.15 # Specify a compatible range
-
-=======
->>>>>>> d8adf53d
 # Documentation Tools (Sphinx & Extensions)
 # -----------------------------------------
 sphinx>=4.0,<8.0 # Core documentation generator
