.. fusionlab documentation master file, created by
   sphinx-quickstart on Thu Apr 17 13:39:49 2025.

.. meta::
   :description: FusionLab: Modular library for Temporal Fusion Transformer
                 (TFT) variants. Extend, experiment, and fuse time-series
                 predictions with state-of-the-art architectures.
   :keywords: time series, forecasting, temporal fusion transformer, tft,
              xtft, machine learning, deep learning, python, tensorflow

<<<<<<< HEAD
##################################################
Fusionlab-learn: Igniting Next-Gen Fusion Models
##################################################
=======
################################################################
:code:`Fusionlab-learn`: Igniting Next-Gen Fusion Models
################################################################
>>>>>>> 301aa662

.. raw:: html

   <p align="center" style="margin-bottom: 1.5em;">
     <a href="https://pypi.org/project/fusionlab/" target="_blank" rel="noopener noreferrer">
       <img src="https://img.shields.io/pypi/v/fusionlab?color=121EAF&label=PyPI" alt="PyPI Version">
     </a>
     <a href="https://fusion-lab.readthedocs.io/en/latest/?badge=latest" target="_blank" rel="noopener noreferrer">
       <img src="https://readthedocs.org/projects/fusion-lab/badge/?version=latest" alt="Documentation Status"/>
     </a>
     <a href="https://github.com/earthai-tech/fusionlab-learn/blob/main/LICENSE" target="_blank" rel="noopener noreferrer">
       <img src="https://img.shields.io/github/license/earthai-tech/fusionlab-learn?color=121EAF" alt="GitHub License">
     </a>
     <a href="https://www.python.org/" target="_blank" rel="noopener noreferrer">
       <img src="https://img.shields.io/badge/Python-3.8%2B-121EAF" alt="Python Version">
     </a>
<<<<<<< HEAD
     <a href="https://github.com/earthai-tech/fusionlab-learn/actions" target="_blank" rel="noopener noreferrer">
=======
     <a href="https://github.com/earthai-tech/fusionlab/actions" target="_blank" rel="noopener noreferrer">
>>>>>>> 301aa662
        <img src="https://img.shields.io/github/actions/workflow/status/earthai-tech/fusionlab-learn/python-package-conda.yml?branch=main" alt="Build Status">
     </a>
   </p>

.. container:: special-card-wrapper

   .. card:: **A Modular Library for Temporal Fusion Transformer (TFT) Variants & Beyond**
      :margin: 0 0 1 0
      :text-align: center

      *Extend, experiment, and fuse time-series predictions with
      state-of-the-art architectures.*



.. raw:: html

    <hr style="margin-top: 1.5em; margin-bottom: 2em;">

**Fusionlab-learn** provides a flexible and extensible framework built on
**TensorFlow/Keras** for advanced time-series forecasting. It centers
on the **Temporal Fusion Transformer (TFT)** and its extensions like
the **Extreme Temporal Fusion Transformer (XTFT)**, offering modular
components and powerful utilities for researchers and practitioners.

Whether you need interpretable multi-horizon forecasts, robust
uncertainty quantification, or a platform to experiment with novel
temporal architectures, FusionLab aims to provide the necessary tools.

.. container:: text-center

    .. button-ref:: installation
        :color: primary
        :expand:
        :outline:

        Install fusion-lab
        
.. container:: button-container

    .. grid:: 1 2 2 2
       :gutter: 2

       .. grid-item-card:: Quickstart
          :link: quickstart
          :link-type: doc
          :class-item: button-link-primary

       .. grid-item-card:: User Guide
          :link: /user_guide/index
          :link-type: doc
          :class-item: button-link-secondary

       .. grid-item-card:: API Reference
          :link: api
          :link-type: doc
          :class-item: button-link-secondary

       .. grid-item-card:: What’s New?
          :link: /release_notes/index
          :link-type: doc
          :class-item: button-link-primary


.. topic:: Key Features
   :class: sd-rounded-lg

   * 🧩 **Modular Design:**
     Build custom forecasting models using interchangeable components
     like specialized attention layers, GRNs, VSNs, multi-scale LSTMs,
     and more. Facilitates research and tailored solutions.
   * 🚀 **Advanced Architectures:**
     Includes robust implementations of standard TFT, the high-capacity
     **XTFT** for complex scenarios, and experimental SuperXTFT.
     Ready-to-use state-of-the-art models.
   * 💡 **Extensible:**
     Designed for extension. Easily integrate new model architectures,
     custom layers, or novel loss functions to push the boundaries
     of time series forecasting.
   * ⚙️ **TensorFlow Backend:**
     Currently leverages the power and scalability of the TensorFlow/Keras
     ecosystem for building and training models.
   * 🛠️ **Comprehensive Utilities:**
     Offers a suite of helper tools for common tasks: data preparation,
     sequence generation, time series analysis, result visualization,
     hyperparameter tuning, and CLI applications.
   * 🔬 **Anomaly Detection:**
     Features integrated anomaly detection mechanisms within XTFT,
     allowing models to identify and potentially adapt to irregular data
     patterns during training.



.. rubric:: Explore Further

* **Motivation:** Understand the :doc:`motivation` behind FusionLab.
* **Examples:** See practical applications in the :doc:`Examples Gallery </user_guide/examples/index>`.
* **Contribute:** Learn how to :doc:`contribute <contributing>` to the project.
* **Cite:** Find out :doc:`how to cite <citing>` FusionLab in your work.
* **Reference:** Consult the :doc:`glossary` or view the :doc:`license` (BSD-3-Clause).

.. raw:: html

    <hr style="margin-top: 1.0em; margin-bottom: 1.0em;">

.. admonition:: Terminology

   For brevity and consistency, the library will be referred to as ``fusionlab``
   throughout the remainder of the documentation.

.. raw:: html

    <hr style="margin-top: 1.5em; margin-bottom: 1.5em;">
    
.. # --- Sidebar Navigation Structure (Hidden from main page content) ---
.. # This builds the navigation panel on the left using Furo theme.
.. toctree::
   :hidden:
   :maxdepth: 2
   :caption: Documentation

   installation
   quickstart
   motivation
   user_guide/index
   user_guide/examples/index
   api
   contributing
   code_of_conduct
   citing
   release_notes/index
   glossary
   license
   
<|MERGE_RESOLUTION|>--- conflicted
+++ resolved
@@ -8,15 +8,9 @@
    :keywords: time series, forecasting, temporal fusion transformer, tft,
               xtft, machine learning, deep learning, python, tensorflow
 
-<<<<<<< HEAD
-##################################################
-Fusionlab-learn: Igniting Next-Gen Fusion Models
-##################################################
-=======
 ################################################################
 :code:`Fusionlab-learn`: Igniting Next-Gen Fusion Models
 ################################################################
->>>>>>> 301aa662
 
 .. raw:: html
 
@@ -33,11 +27,7 @@
      <a href="https://www.python.org/" target="_blank" rel="noopener noreferrer">
        <img src="https://img.shields.io/badge/Python-3.8%2B-121EAF" alt="Python Version">
      </a>
-<<<<<<< HEAD
-     <a href="https://github.com/earthai-tech/fusionlab-learn/actions" target="_blank" rel="noopener noreferrer">
-=======
      <a href="https://github.com/earthai-tech/fusionlab/actions" target="_blank" rel="noopener noreferrer">
->>>>>>> 301aa662
         <img src="https://img.shields.io/github/actions/workflow/status/earthai-tech/fusionlab-learn/python-package-conda.yml?branch=main" alt="Build Status">
      </a>
    </p>
